# glif-mcp-server

<<<<<<< HEAD
MCP server for running AI workflows from glif.app. This server provides tools for running glifs, managing bots, and accessing glif metadata through the Model Context Protocol (MCP).
=======

MCP server for running AI workflows from glif.app
>>>>>>> ceb65bd0

For more info check out https://glif.app or join our Discord server: https://discord.gg/glif

## Features

- Run glifs with inputs
- Get detailed information about glifs, runs, and users
- Access glif metadata through URI-based resources

## Setup

### Installing and running locally

First, checkout this code and install dependencies. This assumes you have a recent-ish version of Nodejs:

```sh
git clone https://github.com/glifxyz/glif-mcp-server
cd glif-mcp-server
npm install
npm run build
# there's now a build/index.js file which is what we'll run next
```

Then configure your MCP client (e.g. Claude Desktop) to load this server

1. Get your API token from https://glif.app/settings/api-tokens
2. Add the server in your Claude Desktop config file. on macOS this is: `~/Library/Application Support/Claude/claude_desktop_config.json`

   ```json
   {
     "mcpServers": {
       "glif": {
         "command": "node",
         "args": ["/path/to/glif-mcp/build/index.js"],
         "env": {
           "GLIF_API_TOKEN": "your-token-here"
         }
       }
     }
   }
   ```

<<<<<<< HEAD
You can also specify glifs IDs (comma-separated) which will be loaded automatically when the server starts. This is useful for testing or if you want to share a pre-made glif configuration with someone else.

```json
{
  "mcpServers": {
    "glif": {
      "command": "node",
      "args": ["/path/to/glif-mcp/build/index.js"],
      "env": {
        "GLIF_API_TOKEN": "your-token-here",
        "GLIF_IDS": "cm2v9aiga00008vfqdiximl2m,cm2v98jk6000r11afslqvooil,cm2v9rp66000bat9wr606qq6o",
        "IGNORE_SAVED_GLIFS": true,
      }
    }
  }
}
=======
### Install and run remotely with Smithery

To install glif-mcp for Claude Desktop automatically via [Smithery](https://smithery.ai/server/@glifxyz/glif-mcp-server),
which hosts and runs the MCP server for you:

```bash
npx -y @smithery/cli install @glifxyz/glif-mcp-server --client claude
>>>>>>> ceb65bd0
```

## Usage Limits

- Subject to same limits as user accounts
- Purchase more credits at https://glif.app/pricing

## Resources

- `glif://{id}` - Get glif metadata
- `glifRun://{id}` - Get run details
- `glifUser://{id}` - Get user profile

## Tools

<<<<<<< HEAD
### General Glif Tools

- `run_glif` - Run a glif with the specified ID and inputs
- `glif_info` - Get detailed information about a glif including input fields
- `list_featured_glifs` - Get a curated list of featured glifs
- `search_glifs` - Search for glifs by name or description

### Bot Tools

- `list_bots` - Get a list of featured bots and sim templates
- `load_bot` - Get detailed information about a specific bot, including its skills
- `save_bot_skills_as_tools` - Save all skills from a bot as individual tools

### User-specific Tools

- `my_glifs` - Get a list of your glifs
- `my_glif_user_info` - Get detailed information about your user account, recent glifs, and recent runs

### Glif->Tool Tools (metatools)

- `save_glif_as_tool` - Save a glif as a custom tool
- `remove_glif_tool` - Remove a saved glif tool
- `remove_all_glif_tools` - Remove all saved glif tools and return to a pristine state
- `list_saved_glif_tools` - List all saved glif tools

## How to turn glifs into custom tools

We have a general `run_glif` tool, but it (a) isn't very descriptive, and (b) requires doing a `glif_info` call first in order to learn how to call said glif. Plus, you need to know that glif exists.

We're experimenting with several new meta-tools which turn specific glifs into new standalone tools:

An example prompt session:

- what are some cool new glifs?
- [toolcall: `list_featured_glifs`...]
- ok i like 1970s sci-fi book cover generator, make that into a tool called "scifi_book_image"
- [toolcall: `save_glif_as_tool glifId=... toolName=scifi_book_image`]
- [now user can just type "make sci fi book image of blah"]

You can list these special tools with `list_saved_glif_tools` and remove any you don't like with `remove_glif_tool`

Note that Claude Desktop requires a restart to load new tool definitions. Cline & Cursor seem to reload automatically on changes and requery for available tools

## How to explore and use bots

Glif.app hosts a variety of bots that can be used for different tasks. These bots are essentially collections of glifs with specific personalities and capabilities. You can explore and interact with these bots using the bot tools:

An example prompt session:

- what bots are available on glif.app?
- [toolcall: `list_bots`...]
- tell me more about the T-Shirt Designer bot
- [toolcall: `load_bot id=cm3oa7vzp002a7csdww668us4`]
- i want to use the Create Art skill from this bot
- [toolcall: `run_glif id=cm3och9dl000313onkn3ailhr inputs=["a futuristic robot on a white background"]`]

This allows you to discover and use the various capabilities of bots directly through the MCP server, without having to visit the Glif website.

You can also save all of a bot's skills as individual tools:

- what skills does the T-Shirt Designer bot have?
- [toolcall: `load_bot id=cm3oa7vzp002a7csdww668us4`]
- save all these skills as tools with a prefix
- [toolcall: `save_bot_skills_as_tools id=cm3oa7vzp002a7csdww668us4 prefix=tshirt_`]
- now I can use the Create Art skill directly
- [toolcall: `tshirt_create_art inputs=["a futuristic robot on a white background"]`]

If you want to remove all saved tools and start fresh:

- [toolcall: `remove_all_glif_tools`]
=======
General glif running & info:

- `run_glif` - Execute a glif with inputs
- `glif_info` - Get detailed metadata about a glif, including input fields
- `list_featured_glifs` - Get a curated list of featured glifs

Info about authenticated user's glifs:

- `my_glifs` - current user's published glifs (no drats)
- `my_liked_glifs` - current user's liked glifs
- `my_runs` - current user's public runs
>>>>>>> ceb65bd0

## Development

Install dependencies:

```bash
npm install
```

Build the server:

```bash
npm run build
```

For development with auto-rebuild:

```bash
npm run watch
```

To run the test suite:

```sh
npm run test
```

And to continuously run tests on changes:

```sh
npm run test:watch
```

### Debugging

Since MCP servers communicate over stdio, debugging can be challenging. We recommend using the [MCP Inspector](https://github.com/modelcontextprotocol/inspector):

```bash
npm run inspector
```

The Inspector will provide a URL to access debugging tools in your browser.

You can also look at the glif-mcp logs inside the Claude logs directy if you're using Claude Desktop.

## MCP registries


[![smithery badge](https://smithery.ai/badge/@glifxyz/glif-mcp-server)](https://smithery.ai/server/@glifxyz/glif-mcp-server)

<a href="https://glama.ai/mcp/servers/gwrql5ibq2">
  <img width="380" height="200" src="https://glama.ai/mcp/servers/gwrql5ibq2/badge" alt="Glif MCP server" />
</a>


## License

This project is licensed under the MIT License - see the [LICENSE](LICENSE) file for details.<|MERGE_RESOLUTION|>--- conflicted
+++ resolved
@@ -1,11 +1,10 @@
 # glif-mcp-server
 
-<<<<<<< HEAD
-MCP server for running AI workflows from glif.app. This server provides tools for running glifs, managing bots, and accessing glif metadata through the Model Context Protocol (MCP).
-=======
-
-MCP server for running AI workflows from glif.app
->>>>>>> ceb65bd0
+MCP server for running AI workflows from glif.app.
+
+This server provides tools for running glifs, managing bots, and accessing glif metadata through the Model Context Protocol (MCP).
+
+This server also allows for customizing all the tools available via add-tool, remove-tool etc meta-tools, including lot full glif agents as a set of tools (and personality). This is highly experimental.
 
 For more info check out https://glif.app or join our Discord server: https://discord.gg/glif
 
@@ -48,7 +47,6 @@
    }
    ```
 
-<<<<<<< HEAD
 You can also specify glifs IDs (comma-separated) which will be loaded automatically when the server starts. This is useful for testing or if you want to share a pre-made glif configuration with someone else.
 
 ```json
@@ -65,7 +63,8 @@
     }
   }
 }
-=======
+
+
 ### Install and run remotely with Smithery
 
 To install glif-mcp for Claude Desktop automatically via [Smithery](https://smithery.ai/server/@glifxyz/glif-mcp-server),
@@ -73,7 +72,6 @@
 
 ```bash
 npx -y @smithery/cli install @glifxyz/glif-mcp-server --client claude
->>>>>>> ceb65bd0
 ```
 
 ## Usage Limits
@@ -89,7 +87,6 @@
 
 ## Tools
 
-<<<<<<< HEAD
 ### General Glif Tools
 
 - `run_glif` - Run a glif with the specified ID and inputs
@@ -160,19 +157,12 @@
 If you want to remove all saved tools and start fresh:
 
 - [toolcall: `remove_all_glif_tools`]
-=======
-General glif running & info:
-
-- `run_glif` - Execute a glif with inputs
-- `glif_info` - Get detailed metadata about a glif, including input fields
-- `list_featured_glifs` - Get a curated list of featured glifs
 
 Info about authenticated user's glifs:
 
 - `my_glifs` - current user's published glifs (no drats)
 - `my_liked_glifs` - current user's liked glifs
 - `my_runs` - current user's public runs
->>>>>>> ceb65bd0
 
 ## Development
 
