--- conflicted
+++ resolved
@@ -16,15 +16,8 @@
     "typecheck": "tsc --noEmit",
     "lint": "npm run typecheck",
     "watch": "tsc --watch",
-<<<<<<< HEAD
-    "inspector": "npx @modelcontextprotocol/inspector node build/index.js",
     "test": "GLIF_API_TOKEN=xxx IGNORE_DISCOVERY_TOOLS=true vitest run",
-=======
     "inspector": "npx @modelcontextprotocol/inspector -e GLIF_API_TOKEN=xxx node build/index.js",
-    "typecheck": "tsc --noEmit",
-    "lint": "npm run typecheck",
-    "test": "vitest run",
->>>>>>> ceb65bd0
     "test:watch": "vitest",
     "test:coverage": "vitest run --coverage",
     "logs:claude": "tail -f -n 5 ~/Library/Logs/Claude/**glif*.log",
