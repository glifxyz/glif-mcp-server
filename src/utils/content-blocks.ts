import type { ContentBlock } from "@modelcontextprotocol/sdk/types.js";
import {
  getMimeType,
  isImageUrl,
  isAudioUrl,
  isVideoUrl,
  urlToBase64,
} from "./utils.js";

/**
 * Type for glif output metadata with better type safety
 */
export interface GlifOutputMetadata {
  type: "IMAGE" | "AUDIO" | "VIDEO" | "JSON" | "HTML" | "TEXT" | string;
  [key: string]: unknown;
}

/**
 * Truncate base64 data in content blocks for cleaner logging
 */
export function truncateBase64InContentBlocks(
  blocks: ContentBlock[]
): ContentBlock[] {
  return blocks.map((block) => {
    if ((block.type === "image" || block.type === "audio") && "data" in block) {
      return {
        ...block,
        data: block.data ? "[base64_encoded_data_hidden]" : block.data,
      };
    }
    return block;
  });
}

/**
 * Create content blocks for multimedia URLs with multiple format support
 * Returns up to 3 content blocks: resource_link, base64 (if applicable), and text fallback
 */
async function createMultimediaBlocks(
  output: string,
  mediaType: "image" | "audio" | "video",
  emoji?: string
): Promise<ContentBlock[]> {
  const blocks: ContentBlock[] = [];
  const mimeType = getMimeType(output);
  const capitalizedType =
    mediaType.charAt(0).toUpperCase() + mediaType.slice(1);

  console.error(`[DEBUG] Adding multiple formats for ${mediaType}...`);

  // 1. Resource link for MCP-compliant clients
  blocks.push({
    type: "resource_link",
    uri: output,
    name: `Generated ${capitalizedType}`,
    mimeType,
  });

  // 2. Base64 embedded content for immediate display/playback (images and audio only)
  if (mediaType === "image" || mediaType === "audio") {
    try {
      console.error(`[DEBUG] Converting ${mediaType} to base64...`);
      const base64Data = await urlToBase64(output);
      if (mediaType === "image") {
        blocks.push({
          type: "image",
          data: base64Data,
          mimeType,
        });
      } else if (mediaType === "audio") {
        blocks.push({
          type: "audio",
          data: base64Data,
          mimeType,
        });
      }
      console.error(`[DEBUG] Successfully added base64 ${mediaType}`);
    } catch (error) {
      const errorMsg = error instanceof Error ? error.message : String(error);
      console.error(`[DEBUG] Failed to convert ${mediaType} to base64:`, {
        error: errorMsg,
        url: output,
        mediaType,
      });

      // Log specific error types for monitoring and user feedback
      if (errorMsg.includes("timeout")) {
        console.error(
          `[WARNING] Network timeout for ${mediaType} URL: ${output}`
        );
      } else if (errorMsg.includes("too large")) {
        console.error(
          `[WARNING] File size exceeded (max 10MB) for ${mediaType} URL: ${output}`
        );
      } else if (errorMsg.includes("Private/local IP")) {
        console.error(
          `[SECURITY] SSRF attempt blocked for ${mediaType} URL: ${output}`
        );
      } else if (errorMsg.includes("HTTP")) {
        console.error(
          `[WARNING] HTTP error fetching ${mediaType} from: ${output}`
        );
      } else {
        console.error(
          `[WARNING] Unknown error fetching ${mediaType} from: ${output} - ${errorMsg}`
        );
      }
    }
  }

  // 3. Text format for maximum compatibility
  const textContent =
    mediaType === "image"
      ? `![Generated ${capitalizedType}](${output})`
      : `${emoji || "📄"} ${capitalizedType}: ${output}`;

  blocks.push({
    type: "text",
    text: textContent,
  });

  return blocks;
}

/**
 * Create MCP-compliant content blocks from glif output
 */
export async function createContentBlocks(
  output: string | null,
  outputFull?: GlifOutputMetadata
): Promise<ContentBlock[]> {
  console.error("[DEBUG] createContentBlocks called with:", {
    output: output?.slice(0, 100) + "...",
    outputFull,
  });

  if (!output || !outputFull?.type) {
    console.error("[DEBUG] Early return: missing output or outputFull.type");
    return [{ type: "text", text: "No output received" }];
  }

  const blocks: ContentBlock[] = [];
  const type = outputFull.type.toUpperCase();
  console.error("[DEBUG] Processing type:", type);

  try {
    switch (type) {
      case "IMAGE":
        console.error(
          "[DEBUG] Processing IMAGE type, checking if isImageUrl:",
          {
            output,
            isImage: isImageUrl(output),
          }
        );
        if (isImageUrl(output)) {
          blocks.push(...(await createMultimediaBlocks(output, "image")));
        } else {
          console.error("[DEBUG] Not a valid image URL, using fallback");
          blocks.push({ type: "text", text: `[Image] ${output}` });
        }
        break;

      case "AUDIO":
        if (isAudioUrl(output)) {
          blocks.push(...(await createMultimediaBlocks(output, "audio", "🔊")));
        } else {
          blocks.push({ type: "text", text: `[Audio] ${output}` });
        }
        break;

      case "VIDEO":
        if (isVideoUrl(output)) {
          blocks.push(...(await createMultimediaBlocks(output, "video", "🎥")));
        } else {
          blocks.push({ type: "text", text: `[Video] ${output}` });
        }
        break;

      case "JSON":
        // For JSON, provide both structured and text formats for maximum compatibility
        // Add resource_link if this appears to be an API endpoint or data resource
        if (output.startsWith("http")) {
          blocks.push({
            type: "resource_link",
            uri: output,
            name: "JSON Data",
            mimeType: "application/json",
          });
        }
<<<<<<< HEAD

=======
        
>>>>>>> c4701b0f
        // Always include text format with raw JSON for LLM consumption
        blocks.push({ type: "text", text: output });
        break;

      case "HTML":
        // For HTML, provide rich content blocks for better client support
        // Add resource_link if this appears to be a web page URL
        if (output.startsWith("http")) {
          blocks.push({
            type: "resource_link",
            uri: output,
            name: "Web Page",
            mimeType: "text/html",
          });
        } else {
          // For HTML content, add resource_link with data URI for rich clients
<<<<<<< HEAD
          const dataUri = `data:text/html;charset=utf-8,${encodeURIComponent(
            output
          )}`;
          blocks.push({
            type: "resource_link",
=======
          const dataUri = `data:text/html;charset=utf-8,${encodeURIComponent(output)}`;
          blocks.push({
            type: "resource_link", 
>>>>>>> c4701b0f
            uri: dataUri,
            name: "Generated HTML",
            mimeType: "text/html",
          });
        }
<<<<<<< HEAD

=======
        
>>>>>>> c4701b0f
        // Always include text format with raw HTML for LLM consumption
        blocks.push({ type: "text", text: output });
        break;

      case "TEXT":
      default:
        blocks.push({ type: "text", text: output });
        break;
    }
  } catch (error) {
    const errorMsg = error instanceof Error ? error.message : String(error);
    console.error(`Error creating content blocks for ${type}:`, {
      error: errorMsg,
      output: output?.slice(0, 100),
      type,
    });
<<<<<<< HEAD

=======
    
>>>>>>> c4701b0f
    // Provide user-friendly fallback without exposing internal errors
    blocks.push({
      type: "text",
      text: `[${type}] ${output}\n\n⚠️ Could not process multimedia content. The URL may be inaccessible or the file format unsupported.`,
    });
  }

  return blocks.length > 0 ? blocks : [{ type: "text", text: output }];
}

/**
 * Create structured content for JSON outputs using MCP's structuredContent field
 * This allows the LLM to receive structured data without formatting pollution
 */
export function createStructuredContent(
  output: string | null,
  outputFull?: GlifOutputMetadata
): Record<string, unknown> | null {
  // Only create structured content for JSON outputs
  if (outputFull?.type?.toUpperCase() === "JSON" && output) {
    try {
      const parsed = JSON.parse(output);
      if (typeof parsed === "object" && parsed !== null) {
        // For arrays, wrap in an object to maintain MCP compatibility
        if (Array.isArray(parsed)) {
          return { data: parsed };
        }
        // Ensure we only return objects, not other types
        if (typeof parsed === "object" && !Array.isArray(parsed)) {
          return parsed;
        }
        return null;
      }
    } catch (parseError) {
      console.error("[DEBUG] Failed to parse JSON for structured content:", {
<<<<<<< HEAD
        error:
          parseError instanceof Error ? parseError.message : String(parseError),
=======
        error: parseError instanceof Error ? parseError.message : String(parseError),
>>>>>>> c4701b0f
        output: output.slice(0, 200),
      });
    }
  }

  return null;
}<|MERGE_RESOLUTION|>--- conflicted
+++ resolved
@@ -188,11 +188,6 @@
             mimeType: "application/json",
           });
         }
-<<<<<<< HEAD
-
-=======
-        
->>>>>>> c4701b0f
         // Always include text format with raw JSON for LLM consumption
         blocks.push({ type: "text", text: output });
         break;
@@ -209,27 +204,16 @@
           });
         } else {
           // For HTML content, add resource_link with data URI for rich clients
-<<<<<<< HEAD
           const dataUri = `data:text/html;charset=utf-8,${encodeURIComponent(
             output
           )}`;
           blocks.push({
             type: "resource_link",
-=======
-          const dataUri = `data:text/html;charset=utf-8,${encodeURIComponent(output)}`;
-          blocks.push({
-            type: "resource_link", 
->>>>>>> c4701b0f
             uri: dataUri,
             name: "Generated HTML",
             mimeType: "text/html",
           });
         }
-<<<<<<< HEAD
-
-=======
-        
->>>>>>> c4701b0f
         // Always include text format with raw HTML for LLM consumption
         blocks.push({ type: "text", text: output });
         break;
@@ -246,11 +230,6 @@
       output: output?.slice(0, 100),
       type,
     });
-<<<<<<< HEAD
-
-=======
-    
->>>>>>> c4701b0f
     // Provide user-friendly fallback without exposing internal errors
     blocks.push({
       type: "text",
@@ -286,12 +265,8 @@
       }
     } catch (parseError) {
       console.error("[DEBUG] Failed to parse JSON for structured content:", {
-<<<<<<< HEAD
         error:
           parseError instanceof Error ? parseError.message : String(parseError),
-=======
-        error: parseError instanceof Error ? parseError.message : String(parseError),
->>>>>>> c4701b0f
         output: output.slice(0, 200),
       });
     }
